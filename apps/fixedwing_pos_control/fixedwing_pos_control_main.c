--- conflicted
+++ resolved
@@ -293,17 +293,7 @@
 
 				if(!(distance_res != OK || xtrack_err.past_end)) {
 
-<<<<<<< HEAD
 					float delta_psi_c = -pid_calculate(&offtrack_controller, 0, xtrack_err.distance, 0.0f, 0.0f); //p.xtrack_p * xtrack_err.distance; //(-) because z axis points downwards
-=======
-					float delta_psi_c = -p.xtrack_p * xtrack_err.distance; //(-) because z axis points downwards
-
-					if(delta_psi_c > 60.0f*M_DEG_TO_RAD_F)
-						delta_psi_c = 60.0f*M_DEG_TO_RAD_F;
-
-					if(delta_psi_c < -60.0f*M_DEG_TO_RAD_F)
-						delta_psi_c = -60.0f*M_DEG_TO_RAD_F;
->>>>>>> e24c349d
 
 					float psi_c = psi_track + delta_psi_c;
 
@@ -313,7 +303,6 @@
 					psi_e = _wrap_pi(psi_e);
 
 					/* calculate roll setpoint, do this artificially around zero */
-<<<<<<< HEAD
 					//TODO: psi rate loop incomplete
 					float delta_psi_rate_c = pid_calculate(&heading_controller, psi_e, 0.0f, 0.0f, 0.0f);
 					float psi_rate_track = 0; //=V_gr/r_track , this will be needed for implementation of arc following
@@ -325,11 +314,7 @@
 
 					float psi_rate_e_scaled = psi_rate_e * sqrtf(pow(global_pos.vx,2) + pow(global_pos.vy,2)) / 9.81f; //* V_gr / g
 
-					attitude_setpoint.roll_tait_bryan = pid_calculate(&heading_rate_controller, psi_rate_e_scaled, 0.0f, 0.0f, deltaT);
-
-=======
-					attitude_setpoint.roll_body = pid_calculate(&heading_controller, psi_e, 0.0f, 0.0f, 0.0f);
->>>>>>> e24c349d
+					attitude_setpoint.roll_body = pid_calculate(&heading_rate_controller, psi_rate_e_scaled, 0.0f, 0.0f, deltaT);
 
 //					if (counter % 100 == 0)
 //						printf("xtrack_err.distance: %0.4f, delta_psi_c: %0.4f\n",xtrack_err.distance, delta_psi_c);
